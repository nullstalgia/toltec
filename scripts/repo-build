--- conflicted
+++ resolved
@@ -67,13 +67,8 @@
 mkdir -p "$repodir"
 
 all_devices=(rm1 rm2)
-<<<<<<< HEAD
-for target_device in ${all_devices[@]}; do
-  truncate -s0 "$repodir/$target_device.list"
-=======
 for target_device in "${all_devices[@]}"; do
     truncate -s0 "$repodir/$target_device.list"
->>>>>>> a525533c
 done
 
 # Build missing packages or get them from the remote server
@@ -92,13 +87,8 @@
                 pkgid="$(package-id)"
 
                 # Add expected .ipkg file to listings for proper devices
-<<<<<<< HEAD
-                for target_device in ${all_devices[@]}; do
-                    if [[ ${devices[*]} =~ "$target_device" ]] || [[ ${devices[*]} =~ any ]]; then
-=======
                 for target_device in "${all_devices[@]}"; do
                     if [[ ${devices[*]} =~ $target_device ]] || [[ ${devices[*]} =~ any ]]; then
->>>>>>> a525533c
                         echo "$pkgid.ipk" >> "$repodir/$target_device.list"
                     fi
                 done
@@ -129,40 +119,23 @@
 
 section "Symlinking packages in device specific directories"
 # Creating seperate device directories
-<<<<<<< HEAD
-for target_device in ${all_devices[@]}; do
-    mkdir "$repodir"/$target_device
-
-    cat "$repodir"/$target_device.list | while read -r pkg_file; do
-      ln -s "../$pkg_file" "$repodir/$target_device/$pkg_file"
-    done
-=======
 for target_device in "${all_devices[@]}"; do
     mkdir "$repodir/$target_device"
 
     while read -r pkg_file; do
         ln -s "../$pkg_file" "$repodir/$target_device/$pkg_file"
     done < "$repodir/$target_device".list
->>>>>>> a525533c
 done
 
 # Build packages index
 section "Making packages indexes"
-<<<<<<< HEAD
-for subdir_name in . ${all_devices[@]}; do
-=======
 for subdir_name in . "${all_devices[@]}"; do
->>>>>>> a525533c
     "${BASH_SOURCE%/*}"/opkg/opkg-make-index --checksum sha256 -p "$repodir/$subdir_name"/Packages "$repodir/$subdir_name"
 done
 
 # Set atime and mtime to the date of latest commit for the packages index
 lastcommitdate="$(git log -1 --pretty=%ct)"
-<<<<<<< HEAD
-for subdir_name in . ${all_devices[@]}; do
-=======
 for subdir_name in . "${all_devices[@]}"; do
->>>>>>> a525533c
     touch --no-dereference --date="@$lastcommitdate" \
         "$repodir/$subdir_name"/Packages \
         "$repodir/$subdir_name"/Packages.gz \
