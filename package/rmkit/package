#!/usr/bin/env bash
# Copyright (c) 2020 The Toltec Contributors
# SPDX-License-Identifier: MIT

pkgnames=(harmony mines nao remux simple)
timestamp=2020-10-10T01:41+00:00
devices=(rm1 rm2)
maintainer="raisjn <of.raisjn@gmail.com>"
license=MIT

image=python:v1.1
source=(
    https://github.com/rmkit-dev/rmkit/archive/91b71447f26f23a7677f0f2b6e33b0d91fa3dc12.zip
    remux.service
)
sha256sums=(
    76179badd00b5656581997c0aec723277d89fdb6aec85ac8886314b8808e190c
    SKIP
)

build() {
    pip3 install okp
    make
}

harmony() {
    pkgdesc="Procedural sketching app"
    url="https://rmkit.dev/apps/harmony"
    pkgver=0.1.0-5
    section=drawing

    package() {
        install -D -m 755 "$srcdir"/src/build/harmony "$pkgdir"/opt/bin/harmony
        install -D -m 644 "$srcdir"/src/harmony/harmony.draft "$pkgdir"/opt/etc/draft/harmony.draft
        install -D -m 644 "$srcdir"/src/harmony/harmony.png "$pkgdir"/opt/etc/draft/icons/harmony.png

    }

    configure() {
        mkdir -p /home/root/harmony/saved_images
    }
}

mines() {
    pkgdesc="Mine detection game"
    url="https://rmkit.dev/apps/minesweeper"
    pkgver=0.1.0-4
    section=games

    package() {
        install -D -m 755 "$srcdir"/src/build/mines "$pkgdir"/opt/bin/mines
        install -D -m 644 "$srcdir"/src/minesweeper/mines.draft "$pkgdir"/opt/etc/draft/mines.draft
        install -D -m 644 "$srcdir"/src/minesweeper/mines1.png "$pkgdir"/opt/etc/draft/icons/mines.png

    }
}

nao() {
    pkgdesc="Nao Package Manager: opkg UI built with SAS"
    url="https://rmkit.dev/apps/nao"
    pkgver=0.1.0-4
    section=utils
    depends=(simple)

    package() {
        install -D -m 755 "$srcdir"/src/build/nao.sh "$pkgdir"/opt/bin/nao
        install -D -m 644 "$srcdir"/src/nao/nao.draft "$pkgdir"/opt/etc/draft/nao.draft
        install -D -m 644 "$srcdir"/src/nao/nao.png "$pkgdir"/opt/etc/draft/icons/nao.png

    }
}

remux() {
    pkgdesc="App launcher that supports multi-tasking applications"
    url="https://rmkit.dev/apps/remux"
<<<<<<< HEAD
    pkgver=0.1.4-1
=======
    pkgver=0.1.4-2
>>>>>>> a3db67b0
    section=launchers

    package() {
        install -D -m 755 "$srcdir"/src/build/remux "$pkgdir"/opt/bin/remux
        install -D -m 644 "$srcdir"/remux.service "$pkgdir"/lib/systemd/system/remux.service
    }

    configure() {
        systemctl daemon-reload

        if ! is-enabled "$pkgname.service"; then
            echo ""
            echo "Run the following command(s) to use $pkgname as your launcher"
            how-to-enable "$pkgname.service"
            echo ""
        fi
    }

    preremove() {
        echo "Disabling $pkgname"
        systemctl disable --now "$pkgname"
    }

    postremove() {
        systemctl daemon-reload
    }
}

simple() {
    pkgdesc="Simple app script for writing scripted applications"
    url="https://rmkit.dev/apps/sas"
    pkgver=0.1.0-3
    section=utils

    package() {
        install -D -m 755 "$srcdir"/src/build/simple "$pkgdir"/opt/bin/simple
    }
}<|MERGE_RESOLUTION|>--- conflicted
+++ resolved
@@ -73,11 +73,7 @@
 remux() {
     pkgdesc="App launcher that supports multi-tasking applications"
     url="https://rmkit.dev/apps/remux"
-<<<<<<< HEAD
-    pkgver=0.1.4-1
-=======
-    pkgver=0.1.4-2
->>>>>>> a3db67b0
+    pkgver=0.1.4-3
     section=launchers
 
     package() {
