--- conflicted
+++ resolved
@@ -27,13 +27,8 @@
 genie() {
     pkgdesc="Gesture engine that connects commands to gestures"
     url="https://rmkit.dev/apps/genie"
-<<<<<<< HEAD
     pkgver=0.1.2-1
-    section=utils
-=======
-    pkgver=0.1.1-1
     section="utils"
->>>>>>> f1706464
 
     package() {
         install -D -m 755 "$srcdir"/src/build/genie "$pkgdir"/opt/bin/genie
@@ -59,13 +54,8 @@
 harmony() {
     pkgdesc="Procedural sketching app"
     url="https://rmkit.dev/apps/harmony"
-<<<<<<< HEAD
     pkgver=0.1.1-1
-    section=drawing
-=======
-    pkgver=0.1.0-5
     section="drawing"
->>>>>>> f1706464
 
     package() {
         install -D -m 755 "$srcdir"/src/build/harmony "$pkgdir"/opt/bin/harmony
@@ -81,13 +71,8 @@
 mines() {
     pkgdesc="Mine detection game"
     url="https://rmkit.dev/apps/minesweeper"
-<<<<<<< HEAD
     pkgver=0.1.1-1
-    section=games
-=======
-    pkgver=0.1.0-4
     section="games"
->>>>>>> f1706464
 
     package() {
         install -D -m 755 "$srcdir"/src/build/mines "$pkgdir"/opt/bin/mines
@@ -99,13 +84,8 @@
 nao() {
     pkgdesc="Nao Package Manager: opkg UI built with SAS"
     url="https://rmkit.dev/apps/nao"
-<<<<<<< HEAD
     pkgver=0.1.1-1
-    section=utils
-=======
-    pkgver=0.1.0-5
     section="admin"
->>>>>>> f1706464
     depends=(simple)
 
     package() {
@@ -118,13 +98,8 @@
 remux() {
     pkgdesc="App launcher that supports multi-tasking applications"
     url="https://rmkit.dev/apps/remux"
-<<<<<<< HEAD
     pkgver=0.1.7-1
-    section=launchers
-=======
-    pkgver=0.1.6-2
     section="launchers"
->>>>>>> f1706464
 
     package() {
         install -D -m 755 "$srcdir"/src/build/remux "$pkgdir"/opt/bin/remux
@@ -155,13 +130,8 @@
 simple() {
     pkgdesc="Simple app script for writing scripted applications"
     url="https://rmkit.dev/apps/sas"
-<<<<<<< HEAD
     pkgver=0.1.2-1
-    section=utils
-=======
-    pkgver=0.1.1-2
     section="devel"
->>>>>>> f1706464
 
     package() {
         install -D -m 755 "$srcdir"/src/build/simple "$pkgdir"/opt/bin/simple
